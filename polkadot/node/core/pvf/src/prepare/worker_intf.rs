--- conflicted
+++ resolved
@@ -122,13 +122,9 @@
 		pid,
 		|tmp_artifact_file, mut stream, worker_dir| async move {
 			let preparation_timeout = pvf.prep_timeout();
-<<<<<<< HEAD
+			let audit_log_file = security::AuditLogFile::try_open_and_seek_to_end().await;
+
 			if let Err(err) = send_request(&mut stream, &pvf).await {
-=======
-			let audit_log_file = security::AuditLogFile::try_open_and_seek_to_end().await;
-
-			if let Err(err) = send_request(&mut stream, pvf.clone()).await {
->>>>>>> 0c5dcca9
 				gum::warn!(
 					target: LOG_TARGET,
 					worker_pid = %pid,
@@ -231,23 +227,14 @@
 	cache_path: &PathBuf,
 	preparation_timeout: Duration,
 ) -> Outcome {
-<<<<<<< HEAD
 	let PrepareWorkerSuccess { checksum, stats: PrepareStats { cpu_time_elapsed, memory_stats } } =
 		match result.clone() {
 			Ok(result) => result,
 			// Timed out on the child. This should already be logged by the child.
 			Err(PrepareError::TimedOut) => return Outcome::TimedOut,
+			Err(PrepareError::OutOfMemory) => return Outcome::OutOfMemory,
 			Err(err) => return Outcome::Concluded { worker, result: Err(err) },
 		};
-=======
-	let PrepareStats { cpu_time_elapsed, memory_stats } = match result.clone() {
-		Ok(result) => result,
-		// Timed out on the child. This should already be logged by the child.
-		Err(PrepareError::TimedOut) => return Outcome::TimedOut,
-		Err(PrepareError::OutOfMemory) => return Outcome::OutOfMemory,
-		Err(_) => return Outcome::Concluded { worker, result },
-	};
->>>>>>> 0c5dcca9
 
 	if cpu_time_elapsed > preparation_timeout {
 		// The job didn't complete within the timeout.
